--- conflicted
+++ resolved
@@ -12,9 +12,5 @@
 	Port            string
 	Seed            string
 	InitialPeerList []string
-<<<<<<< HEAD
-	ProtocolID      string
-=======
 	ProtocolID		string
->>>>>>> badcf87b
 }