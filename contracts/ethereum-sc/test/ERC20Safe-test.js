
const { expect } = require("chai");
const { waffle, ethers, network } = require("hardhat");
const { provider, deployContract } = waffle;

const AFC = require('../artifacts/contracts/AFCoin.sol/AFCoin.json');
const ERC20Safe = require('../artifacts/contracts/ERC20Safe.sol/ERC20Safe.json');
const Bridge = require('../artifacts/contracts/Bridge.sol/Bridge.json');

describe("ERC20Safe", async function () {
  const [adminWallet, bridgeWallet, otherWallet] = provider.getWallets();
  const boardMembers = [adminWallet];

  beforeEach(async function () {
    afc = await deployContract(adminWallet, AFC, [1000]);
    safe = await deployContract(adminWallet, ERC20Safe);
    bridge = await deployContract(adminWallet, Bridge, [boardMembers.map(m => m.address), 3, safe.address]);
    await afc.approve(safe.address, 1000);
    await safe.setBridgeAddress(bridge.address);
  });

  it('sets creator as admin', async function () {
    expect(await safe.adminAddress.call()).to.equal(adminWallet.address);
  });

  describe('whitelistToken', async function () {
    it('adds the token to the whitelistedTokens list', async function () {
      await safe.whitelistToken(afc.address, 1);

      expect(await safe.whitelistedTokens(afc.address)).to.be.true;
    })

    it('adds the limit for the token', async function () {
      await safe.whitelistToken(afc.address, 1);

      expect(await safe.tokenLimits(afc.address)).to.eq(1);
    })

    it('emits event', async function () {
      await expect(safe.whitelistToken(afc.address, 1))
        .to.emit(safe, 'TokenWhitelisted')
        .withArgs(afc.address, 1);
    })

    describe('called by non admin', async function () {
      beforeEach(async function () {
        nonAdminSafe = safe.connect(otherWallet);
      });

      it('reverts', async function () {
        await (expect(nonAdminSafe.whitelistToken(afc.address, 1))).to.be.revertedWith("Access Control: sender is not Admin");
      })
    })
  });

  describe('removeTokenFromWhitelist', async function () {
    beforeEach(async function () {
      await safe.whitelistToken(afc.address, 1);
    })

    it('removes the token to the whitelistedTokens list', async function () {
      await safe.removeTokenFromWhitelist(afc.address);

      expect(await safe.whitelistedTokens(afc.address)).to.be.false;
    })

    it('emits event', async function () {
      await expect(safe.removeTokenFromWhitelist(afc.address))
        .to.emit(safe, 'TokenRemovedFromWhitelist')
        .withArgs(afc.address);
    })

    describe('called by non admin', async function () {
      beforeEach(async function () {
        nonAdminSafe = safe.connect(otherWallet);
      });

      it('reverts', async function () {
        await (expect(nonAdminSafe.removeTokenFromWhitelist(afc.address))).to.be.revertedWith("Access Control: sender is not Admin");
      })
    })
  });

  describe('setBridgeAddress', async function () {
    it('updates updates the address', async function () {
      await safe.setBridgeAddress(bridgeWallet.address);

      expect(await safe.bridgeAddress.call()).to.equal(bridgeWallet.address);
    })

    it('emits event', async function () {
      await expect(safe.setBridgeAddress(bridgeWallet.address))
        .to.emit(safe, 'BridgeAddressChanged')
        .withArgs(bridgeWallet.address);
    })

    describe('called by non admin', async function () {
      beforeEach(async function () {
        nonAdminSafe = safe.connect(otherWallet);
      });

      it('reverts', async function () {
        await (expect(nonAdminSafe.setBridgeAddress(bridgeWallet.address))).to.be.revertedWith("Access Control: sender is not Admin");
      })
    })
  })

  describe('setBatchSize', async function () {
    beforeEach(async function () {
      newBatchSize = 3;
    })

    it('updates the batch size', async function () {
      await safe.setBatchSize(newBatchSize);

      expect(await safe.batchSize.call()).to.equal(newBatchSize);
    })

    it('emits event', async function () {
      await expect(safe.setBatchSize(newBatchSize))
        .to.emit(safe, 'BatchSizeChanged')
        .withArgs(newBatchSize);
    })

    describe('called by non admin', async function () {
      beforeEach(async function () {
        nonAdminSafe = safe.connect(otherWallet);
      });

      it('reverts', async function () {
        await (expect(nonAdminSafe.setBatchSize(newBatchSize))).to.be.revertedWith("Access Control: sender is not Admin");
      })
    })
  })

  describe('setBatchTimeLimit', async function () {
    beforeEach(async function () {
      // 20 minutes
      newBatchTimeLimit = 20 * 60;
    })

    it('updates the batch block limit', async function () {
      await safe.setBatchTimeLimit(newBatchTimeLimit);

      expect(await safe.batchTimeLimit.call()).to.equal(newBatchTimeLimit);
    })

    it('emits event', async function () {
      await expect(safe.setBatchTimeLimit(newBatchTimeLimit))
        .to.emit(safe, 'BatchTimeLimitChanged')
        .withArgs(newBatchTimeLimit);
    })

    describe('called by non admin', async function () {
      beforeEach(async function () {
        nonAdminSafe = safe.connect(otherWallet);
      });

      it('reverts', async function () {
        await (expect(nonAdminSafe.setBatchTimeLimit(newBatchTimeLimit))).to.be.revertedWith("Access Control: sender is not Admin");
      })
    })
  })

  describe('deposit', async function () {
    let amount = 100;

    describe("when token is whitelisted", async function () {
      beforeEach(async function () {
        await safe.whitelistToken(afc.address, amount);
      })

<<<<<<< HEAD
      describe('when amount is below the limit', async function () {
        it("reverts", async function () {
          await expect(safe.deposit(afc.address, amount - 1, ethers.utils.toUtf8Bytes("erd13kgks9km5ky8vj2dfty79v769ej433k5xmyhzunk7fv4pndh7z2s8depqq")))
            .to.be.revertedWith("Tried to deposit an amount below the specified limit");
        })
      })
=======
      it("emits Deposited event", async () => {
        await expect(safe.deposit(afc.address, amount, ethers.utils.toUtf8Bytes("erd13kgks9km5ky8vj2dfty79v769ej433k5xmyhzunk7fv4pndh7z2s8depqq")))
          .to.emit(safe, "ERC20Deposited")
          .withArgs(1);
      });

      it('increments depositsCount', async () => {
        await safe.deposit(afc.address, amount, ethers.utils.toUtf8Bytes("erd13kgks9km5ky8vj2dfty79v769ej433k5xmyhzunk7fv4pndh7z2s8depqq"));

        expect(await safe.depositsCount.call()).to.equal(1);
      });

      it('updates the lastUpdated timestamp on the batch', async function () {
        // Deposit first transaction
        await safe.deposit(afc.address, amount, ethers.utils.toUtf8Bytes("erd13kgks9km5ky8vj2dfty79v769ej433k5xmyhzunk7fv4pndh7z2s8depqq"));
        batchNonce = await safe.batchesCount.call();
        // Get batch after first transaction
        batch = await safe.getBatch(batchNonce);

        // Incrase time
        await network.provider.send('evm_increaseTime', [100]);
        await network.provider.send("evm_mine")
>>>>>>> 694b6e10

      describe('when amount is above the limit', async function () {
        beforeEach(async function () {
          await safe.whitelistToken(afc.address, amount - 1);
        })

        it("emits Deposited event", async () => {
          await expect(safe.deposit(afc.address, amount, ethers.utils.toUtf8Bytes("erd13kgks9km5ky8vj2dfty79v769ej433k5xmyhzunk7fv4pndh7z2s8depqq")))
            .to.emit(safe, "ERC20Deposited")
            .withArgs(1);
        });

        it('increments depositsCount', async () => {
          await safe.deposit(afc.address, amount, ethers.utils.toUtf8Bytes("erd13kgks9km5ky8vj2dfty79v769ej433k5xmyhzunk7fv4pndh7z2s8depqq"));

          expect(await safe.depositsCount.call()).to.equal(1);
        });

        it('updates the lastUpdated timestamp on the batch', async function () {
          // Deposit first transaction
          await safe.deposit(afc.address, amount, ethers.utils.toUtf8Bytes("erd13kgks9km5ky8vj2dfty79v769ej433k5xmyhzunk7fv4pndh7z2s8depqq"));
          batchNonce = await await safe.batchesCount.call();
          // Get batch after first transaction
          batch = await safe.getBatch(batchNonce);

          // Incrase time
          await network.provider.send('evm_increaseTime', [100]);
          await network.provider.send("evm_mine")

          // Deposit second transaction
          await safe.deposit(afc.address, amount, ethers.utils.toUtf8Bytes("erd13kgks9km5ky8vj2dfty79v769ej433k5xmyhzunk7fv4pndh7z2s8depqq"));
          // Get batch after second transaction
          updatedBatch = await safe.getBatch(batchNonce);

          expect(batch.lastUpdated).to.not.equal(updatedBatch.lastUpdated);
        })
      })

      describe('when amount is equal to the limit', async function () {
        it("emits Deposited event", async () => {
          await expect(safe.deposit(afc.address, amount, ethers.utils.toUtf8Bytes("erd13kgks9km5ky8vj2dfty79v769ej433k5xmyhzunk7fv4pndh7z2s8depqq")))
            .to.emit(safe, "ERC20Deposited")
            .withArgs(1);
        });

        it('increments depositsCount', async () => {
          await safe.deposit(afc.address, amount, ethers.utils.toUtf8Bytes("erd13kgks9km5ky8vj2dfty79v769ej433k5xmyhzunk7fv4pndh7z2s8depqq"));

          expect(await safe.depositsCount.call()).to.equal(1);
        });

        it('updates the lastUpdated timestamp on the batch', async function () {
          // Deposit first transaction
          await safe.deposit(afc.address, amount, ethers.utils.toUtf8Bytes("erd13kgks9km5ky8vj2dfty79v769ej433k5xmyhzunk7fv4pndh7z2s8depqq"));
          batchNonce = await await safe.batchesCount.call();
          // Get batch after first transaction
          batch = await safe.getBatch(batchNonce);

          // Incrase time
          await network.provider.send('evm_increaseTime', [100]);
          await network.provider.send("evm_mine")

          // Deposit second transaction
          await safe.deposit(afc.address, amount, ethers.utils.toUtf8Bytes("erd13kgks9km5ky8vj2dfty79v769ej433k5xmyhzunk7fv4pndh7z2s8depqq"));
          // Get batch after second transaction
          updatedBatch = await safe.getBatch(batchNonce);

          expect(batch.lastUpdated).to.not.equal(updatedBatch.lastUpdated);
        })
      })
    });


    describe("when token is not whitelisted", async function () {
      it('reverts', async function () {
        await expect(safe.deposit(afc.address, amount, ethers.utils.toUtf8Bytes("erd13kgks9km5ky8vj2dfty79v769ej433k5xmyhzunk7fv4pndh7z2s8depqq")))
          .to.be.revertedWith('Unsupported token');
      })
    });
  });
});<|MERGE_RESOLUTION|>--- conflicted
+++ resolved
@@ -170,25 +170,62 @@
         await safe.whitelistToken(afc.address, amount);
       })
 
-<<<<<<< HEAD
       describe('when amount is below the limit', async function () {
         it("reverts", async function () {
           await expect(safe.deposit(afc.address, amount - 1, ethers.utils.toUtf8Bytes("erd13kgks9km5ky8vj2dfty79v769ej433k5xmyhzunk7fv4pndh7z2s8depqq")))
             .to.be.revertedWith("Tried to deposit an amount below the specified limit");
         })
       })
-=======
-      it("emits Deposited event", async () => {
-        await expect(safe.deposit(afc.address, amount, ethers.utils.toUtf8Bytes("erd13kgks9km5ky8vj2dfty79v769ej433k5xmyhzunk7fv4pndh7z2s8depqq")))
-          .to.emit(safe, "ERC20Deposited")
-          .withArgs(1);
-      });
-
-      it('increments depositsCount', async () => {
-        await safe.deposit(afc.address, amount, ethers.utils.toUtf8Bytes("erd13kgks9km5ky8vj2dfty79v769ej433k5xmyhzunk7fv4pndh7z2s8depqq"));
-
-        expect(await safe.depositsCount.call()).to.equal(1);
-      });
+
+      describe('when amount is above the limit', async function () {
+        beforeEach(async function () {
+          await safe.whitelistToken(afc.address, amount - 1);
+        })
+
+        it("emits Deposited event", async () => {
+          await expect(safe.deposit(afc.address, amount, ethers.utils.toUtf8Bytes("erd13kgks9km5ky8vj2dfty79v769ej433k5xmyhzunk7fv4pndh7z2s8depqq")))
+            .to.emit(safe, "ERC20Deposited")
+            .withArgs(1);
+        });
+
+        it('increments depositsCount', async () => {
+          await safe.deposit(afc.address, amount, ethers.utils.toUtf8Bytes("erd13kgks9km5ky8vj2dfty79v769ej433k5xmyhzunk7fv4pndh7z2s8depqq"));
+
+          expect(await safe.depositsCount.call()).to.equal(1);
+        });
+
+        it('updates the lastUpdated timestamp on the batch', async function () {
+          // Deposit first transaction
+          await safe.deposit(afc.address, amount, ethers.utils.toUtf8Bytes("erd13kgks9km5ky8vj2dfty79v769ej433k5xmyhzunk7fv4pndh7z2s8depqq"));
+          batchNonce = await await safe.batchesCount.call();
+          // Get batch after first transaction
+          batch = await safe.getBatch(batchNonce);
+
+          // Incrase time
+          await network.provider.send('evm_increaseTime', [100]);
+          await network.provider.send("evm_mine")
+
+          // Deposit second transaction
+          await safe.deposit(afc.address, amount, ethers.utils.toUtf8Bytes("erd13kgks9km5ky8vj2dfty79v769ej433k5xmyhzunk7fv4pndh7z2s8depqq"));
+          // Get batch after second transaction
+          updatedBatch = await safe.getBatch(batchNonce);
+
+          expect(batch.lastUpdated).to.not.equal(updatedBatch.lastUpdated);
+        })
+      })
+
+      describe('when amount is equal to the limit', async function () {
+        it("emits Deposited event", async () => {
+          await expect(safe.deposit(afc.address, amount, ethers.utils.toUtf8Bytes("erd13kgks9km5ky8vj2dfty79v769ej433k5xmyhzunk7fv4pndh7z2s8depqq")))
+            .to.emit(safe, "ERC20Deposited")
+            .withArgs(1);
+        });
+
+        it('increments depositsCount', async () => {
+          await safe.deposit(afc.address, amount, ethers.utils.toUtf8Bytes("erd13kgks9km5ky8vj2dfty79v769ej433k5xmyhzunk7fv4pndh7z2s8depqq"));
+
+          expect(await safe.depositsCount.call()).to.equal(1);
+        });
 
       it('updates the lastUpdated timestamp on the batch', async function () {
         // Deposit first transaction
@@ -197,35 +234,6 @@
         // Get batch after first transaction
         batch = await safe.getBatch(batchNonce);
 
-        // Incrase time
-        await network.provider.send('evm_increaseTime', [100]);
-        await network.provider.send("evm_mine")
->>>>>>> 694b6e10
-
-      describe('when amount is above the limit', async function () {
-        beforeEach(async function () {
-          await safe.whitelistToken(afc.address, amount - 1);
-        })
-
-        it("emits Deposited event", async () => {
-          await expect(safe.deposit(afc.address, amount, ethers.utils.toUtf8Bytes("erd13kgks9km5ky8vj2dfty79v769ej433k5xmyhzunk7fv4pndh7z2s8depqq")))
-            .to.emit(safe, "ERC20Deposited")
-            .withArgs(1);
-        });
-
-        it('increments depositsCount', async () => {
-          await safe.deposit(afc.address, amount, ethers.utils.toUtf8Bytes("erd13kgks9km5ky8vj2dfty79v769ej433k5xmyhzunk7fv4pndh7z2s8depqq"));
-
-          expect(await safe.depositsCount.call()).to.equal(1);
-        });
-
-        it('updates the lastUpdated timestamp on the batch', async function () {
-          // Deposit first transaction
-          await safe.deposit(afc.address, amount, ethers.utils.toUtf8Bytes("erd13kgks9km5ky8vj2dfty79v769ej433k5xmyhzunk7fv4pndh7z2s8depqq"));
-          batchNonce = await await safe.batchesCount.call();
-          // Get batch after first transaction
-          batch = await safe.getBatch(batchNonce);
-
           // Incrase time
           await network.provider.send('evm_increaseTime', [100]);
           await network.provider.send("evm_mine")
@@ -238,39 +246,6 @@
           expect(batch.lastUpdated).to.not.equal(updatedBatch.lastUpdated);
         })
       })
-
-      describe('when amount is equal to the limit', async function () {
-        it("emits Deposited event", async () => {
-          await expect(safe.deposit(afc.address, amount, ethers.utils.toUtf8Bytes("erd13kgks9km5ky8vj2dfty79v769ej433k5xmyhzunk7fv4pndh7z2s8depqq")))
-            .to.emit(safe, "ERC20Deposited")
-            .withArgs(1);
-        });
-
-        it('increments depositsCount', async () => {
-          await safe.deposit(afc.address, amount, ethers.utils.toUtf8Bytes("erd13kgks9km5ky8vj2dfty79v769ej433k5xmyhzunk7fv4pndh7z2s8depqq"));
-
-          expect(await safe.depositsCount.call()).to.equal(1);
-        });
-
-        it('updates the lastUpdated timestamp on the batch', async function () {
-          // Deposit first transaction
-          await safe.deposit(afc.address, amount, ethers.utils.toUtf8Bytes("erd13kgks9km5ky8vj2dfty79v769ej433k5xmyhzunk7fv4pndh7z2s8depqq"));
-          batchNonce = await await safe.batchesCount.call();
-          // Get batch after first transaction
-          batch = await safe.getBatch(batchNonce);
-
-          // Incrase time
-          await network.provider.send('evm_increaseTime', [100]);
-          await network.provider.send("evm_mine")
-
-          // Deposit second transaction
-          await safe.deposit(afc.address, amount, ethers.utils.toUtf8Bytes("erd13kgks9km5ky8vj2dfty79v769ej433k5xmyhzunk7fv4pndh7z2s8depqq"));
-          // Get batch after second transaction
-          updatedBatch = await safe.getBatch(batchNonce);
-
-          expect(batch.lastUpdated).to.not.equal(updatedBatch.lastUpdated);
-        })
-      })
     });
 
 
