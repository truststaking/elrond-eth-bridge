# Bridge Roles

## Admin

Deploys and has ownership over all contracts of the bridge.
Has access to:

- add & remove relayers.
- change the quorum size
- add and remove tokens from whitelist.
- change the batch size.

## Relayer

Relayers are defined in the Bridge contract as whitelisted addresses that can sign and execute batches of transactions.

It's not necessary for the admin to also be a relayer.

## Depositor

Depositors are users who need to have their tokens bridged. They interact with the bridge by `deposit`ing into the `ERC20Safe` contract.
A depositor should be a user on both networks (Ethereum and Elrond).

# Contracts

## ERC20Safe

This is where all the ERC20 deposits are sent to.
The `deposit` function is the only toucphoint that the depositor has with the bridge.
All the other funtions are either called by the Admin or by the Bridge contract.

## Bridge

This is the contract that the relayers use to get and execute batches of transactions to and from Elrond network.

# Deploy

Prerequisites:

- Determine the network where you want it deployed
- Admin wallet is the first account in the HD wallet configured in `hardhat.config.js` 
- Determine and get the public addresses of all the relayers
- Determine the quorum size (should be 2/3 from the number of relayers)

## Deploying the contracts

Before being able to run the deploy, the correct `network` and admin wallet must be setup in `hardhat.config.js`

Deploy command:

`npx hardhat deploy --relayer-addresses '["relayer1Address", "relayer2Address","relayer3Address"]' --quorum 3 --network <networkName>`  (e.g. network = `rinkeby` as it is setup in `hardhat.config.js`)

Relayers can be changed over time, but the initial list is the one passed in the constructor of the bridge and saves gas during setup.

The script will output the addresses of the deployed contracts and will also create a `setup.config.json` file containing these scripts.
e.g.

```
{
  "erc20Safe":"0xbC24fB7a7a646d31C50835a3bD4C0BfE32a7AB6a",
  "bridge":"0xdA8B7a4AF87091952f5a80Ba3a048d9fCaBbD2F9"
}
```

## Whitelisting tokens

Before a depositor can go in and call the `deposit` method with an ERC20 token, that ERC20 contract must be whitelisted.
For this, there is a hardhat task: `add-to-whitelist`
Run it with: `npx hardhat add-to-whitelist --address <tokenAddress>`
<<<<<<< HEAD
=======

# For testing in testnets 

## Creating and whitelisting test tokens
In order to have some dummy ERC20 tokens, you can run the command:
`npx hardhat deploy-test-tokens --network rinkeby`
This will create three dummy ERC20 tokens: dUSDC, dDAI, dEGLD and will whitelist them in the contracts deployed with the deploy task.

## Minting test tokens
You can mint test tokens in the dummy contracts by running the command:
`npx hardhat mint-test-tokens --recipient-address <recipientAddress>`
This will mint and send 200 tokens in each of the dummy contracts created before.
>>>>>>> 49ffe932

# Emergency shutdown

Remove tokens from whitelist (so depositors cannot deposit anymore)
Increase quorum to be higher than the number of relayers (so relayers cannot execute transfers anymore)<|MERGE_RESOLUTION|>--- conflicted
+++ resolved
@@ -67,8 +67,6 @@
 Before a depositor can go in and call the `deposit` method with an ERC20 token, that ERC20 contract must be whitelisted.
 For this, there is a hardhat task: `add-to-whitelist`
 Run it with: `npx hardhat add-to-whitelist --address <tokenAddress>`
-<<<<<<< HEAD
-=======
 
 # For testing in testnets 
 
@@ -81,7 +79,6 @@
 You can mint test tokens in the dummy contracts by running the command:
 `npx hardhat mint-test-tokens --recipient-address <recipientAddress>`
 This will mint and send 200 tokens in each of the dummy contracts created before.
->>>>>>> 49ffe932
 
 # Emergency shutdown
 
